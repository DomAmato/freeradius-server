--- conflicted
+++ resolved
@@ -493,19 +493,13 @@
       }
 
       if (inst->allow_async) {
-<<<<<<< HEAD
-        /* Verify the state. */
-        (void) memcpy(challenge, vp->strvalue, inst->chal_len);
-        (void) memcpy(&sflags, vp->strvalue + inst->chal_len, 4);
-        (void) memcpy(&then, vp->strvalue + inst->chal_len + 4, 4);
-=======
         /*
          * Verify the state.
          */
 
         /* ASCII decode */
         rad_state = rad_malloc(e_length + 1);
-        (void) memcpy(rad_state, vp->vp_strvalue, vp->length);
+        (void) memcpy(rad_state, vp->strvalue, vp->length);
         rad_state[e_length] = '\0';
         (void) otp_keystring2keyblock(rad_state, raw_state);
         free(rad_state);
@@ -518,19 +512,14 @@
         free(raw_state);
 
         /* generate new state from returned input data */
->>>>>>> 065d8b1a
         if (otp_gen_state(NULL, &state, challenge, inst->chal_len,
                           sflags, then, hmac_key) != 0) {
           otp_log(OTP_LOG_ERR, "%s: %s: failed to generate state",
                   log_prefix, __func__);
           return RLM_MODULE_FAIL;
         }
-<<<<<<< HEAD
+        /* compare generated state against returned state to verify hmac */
         if (memcmp(state, vp->strvalue, vp->length)) {
-=======
-        /* compare generated state against returned state to verify hmac */
-        if (memcmp(state, vp->vp_strvalue, vp->length)) {
->>>>>>> 065d8b1a
           otp_log(OTP_LOG_AUTH, "%s: %s: bad state for [%s]: hmac",
                   log_prefix, __func__, username);
           free(state);
